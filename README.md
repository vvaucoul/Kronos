--- conflicted
+++ resolved
@@ -55,11 +55,7 @@
 * [x] <strong>KFS-1</strong> : Grub / Boot and Screen
 * [x] <strong>KFS-2</strong> : GDT & Stack
 * [x] <strong>KFS-3</strong> : Memory
-<<<<<<< HEAD
 * [x] <strong>KFS-4</strong> : Interrupts
-=======
-* [ ] <strong>KFS-4</strong> : Interrupts -----------> **<i>done, waiting for evaluation</i>**
->>>>>>> 0edbe784
 * [ ] <strong>KFS-5</strong> : Processes -----------> **<i>in progress</i>**
 * [ ] <strong>KFS-6</strong> : Filesystem
 * [ ] <strong>KFS-7</strong> : Syscalls, Sockets & env
